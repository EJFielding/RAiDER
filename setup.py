--- conflicted
+++ resolved
@@ -53,13 +53,6 @@
           return "0.0.0a1"
 
 
-<<<<<<< HEAD
-def delayFiles(DELAY_DIR):
-   src_files = [os.path.join(DELAY_DIR, 'get_rays.pyx')]
-   return src_files
-
-=======
->>>>>>> 479ffbbe
 def geomFiles(GEOMETRY_DIR):
    # geometry extension
    obj_files = ['Geometry']
@@ -86,24 +79,10 @@
     Run cmake with appropriate args to compile the geometry module
     '''
     cwd = os.getcwd()
-    #mkdir('build')
     os.chdir(BUILD_DIR)
-    #subp.call(['cmake', '.', '..' + os.sep + geom_dir + 'cpp'])
     subp.call(['cmake', '.', 'cpp'])
     subp.call(['make'])
     os.chdir(cwd)
-    #cmake .  $src_dir/Geometry/cpp/ 
-    #make
-    #python3 $src_dir/Geometry/cython/setup.py build_ext -b $src_dir/build
-
-
-def mkdir(dirName):
-   import shutil
-   try:
-      shutil.rmtree(dirName)
-   except:
-      pass 
-   os.mkdir(dirName)
 
 
 extensions = [
@@ -115,17 +94,7 @@
        extra_link_args=['-lm'],
        library_dirs=[GEOMETRY_LIB_DIR],
        libraries=['geometry'],
-<<<<<<< HEAD
-       language="c++"
-     )
-     Extension(
-       name="get_rays", 
-       include_dirs=[np.get_include()], 
-       sources=(delayFiles(DELAY_DIR)),
-       extra_compile_args=['-std=c++11'],
-=======
        depends=["./tools/bindings/geometry/cpp/classes/Geometry/Geometry.h"],
->>>>>>> 479ffbbe
        language="c++"
      )
 ]
@@ -140,7 +109,6 @@
                     'geometry': 'build',
                     'RAiDER.models': 'tools/RAiDER/models'},
        packages=['tools', 'RAiDER', 'RAiDER.models', 'geometry'],
-       #packages=[''],
        ext_modules = cythonize(extensions, quiet = True,nthreads=NTHREADS),
        scripts=['tools/bin/raiderDelay.py'])
 
